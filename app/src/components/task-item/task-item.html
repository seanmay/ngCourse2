<ngc-card>

  <ngc-card-title>
    <ngc-icon-user></ngc-icon-user>
    {{ task.get('owner') }}
  </ngc-card-title>

  <p class="h3"
    [ngStyle]="{'text-decoration': task.get('done') ? 'line-through' : 'none' }">
    {{ task.get('description') }}
  </p>

  <ngc-card-actions>
    <button class="btn orange mr1"
      (click)="editItem()">
      <ngc-icon-edit class="h5"></ngc-icon-edit>
      Edit
    </button>
    <button class="btn red mr1"
      (click)="deleteTask(task)">
      <ngc-icon-close class="h5"></ngc-icon-close>
      Delete
    </button>
    <button class="btn"
<<<<<<< HEAD
      (click)="mark(!task.done)"
      [ngStyle]="{'color': task.done ? '#ddd' : '' }">
=======
      (click)="markTask(task, !task.get('done'))"
      [ngStyle]="{'color': task.get('done') ? '#ddd' : '' }">
>>>>>>> eaa87998
      <ngc-icon-check class="h5"></ngc-icon-check>
      Done
    </button>
  </ngc-card-actions>

</ngc-card><|MERGE_RESOLUTION|>--- conflicted
+++ resolved
@@ -22,13 +22,8 @@
       Delete
     </button>
     <button class="btn"
-<<<<<<< HEAD
-      (click)="mark(!task.done)"
-      [ngStyle]="{'color': task.done ? '#ddd' : '' }">
-=======
       (click)="markTask(task, !task.get('done'))"
       [ngStyle]="{'color': task.get('done') ? '#ddd' : '' }">
->>>>>>> eaa87998
       <ngc-icon-check class="h5"></ngc-icon-check>
       Done
     </button>
