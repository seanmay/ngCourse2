--- conflicted
+++ resolved
@@ -5,11 +5,6 @@
 import {AUTH_PROVIDERS} from './services/auth-service';
 import configureStore from './store/configureStore';  
 import App from './containers/app';
-<<<<<<< HEAD
-import {AUTH_PROVIDERS} from './services/auth-service';
-import TasksService from './services/tasks-service';
-=======
->>>>>>> eaa87998
 const BASE_STYLES = require('!style!css!postcss!./styles/app.css');
 const provider = require('ng2-redux').provider;
 const store = configureStore();
@@ -18,11 +13,7 @@
   App, [
     ROUTER_PROVIDERS,
     AUTH_PROVIDERS,
-<<<<<<< HEAD
-    TasksService,
-=======
     provider(store),
->>>>>>> eaa87998
     provide(APP_BASE_HREF, { useValue: '/' })
   ]
 );